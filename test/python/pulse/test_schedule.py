--- conflicted
+++ resolved
@@ -261,32 +261,17 @@
         self.assertEqual([100, 130, 140], start_times)
 
     def test_keep_original_schedule_after_attached_to_another_schedule(self):
-<<<<<<< HEAD
         """Test if a schedule keeps its children after attached to another schedule."""
-        acquire = Acquire(10)
-        children = (acquire(self.config.acquire(0), MemorySlot(0)).shift(20) +
-                     acquire(self.config.acquire(0), MemorySlot(0)))
+        children = (Acquire(10, self.config.acquire(0), MemorySlot(0)).shift(20) +
+                     Acquire(10, self.config.acquire(0), MemorySlot(0)))
         self.assertEqual(2, len(list(children.instructions)))
 
-        sched = acquire(self.config.acquire(0), MemorySlot(0)).append(children)
+        sched = Acquire(10, self.config.acquire(0), MemorySlot(0)).append(children)
         self.assertEqual(3, len(list(sched.instructions)))
 
         # add 2 instructions to children (2 instructions -> 4 instructions)
-        children = children.append(acquire(self.config.acquire(0), MemorySlot(0)))
-        children = children.insert(100, acquire(self.config.acquire(0),
-=======
-        """Test if a schedule keeps its _children after attached to another schedule."""
-        _children = (Acquire(10, self.config.acquire(0), MemorySlot(0)).shift(20) +
-                     Acquire(10, self.config.acquire(0), MemorySlot(0)))
-        self.assertEqual(2, len(list(_children.instructions)))
-
-        sched = Acquire(10, self.config.acquire(0), MemorySlot(0)).append(_children)
-        self.assertEqual(3, len(list(sched.instructions)))
-
-        # add 2 instructions to _children (2 instructions -> 4 instructions)
-        _children = _children.append(Acquire(10, self.config.acquire(0), MemorySlot(0)))
-        _children = _children.insert(100, Acquire(10, self.config.acquire(0),
->>>>>>> 886be62e
+        children = children.append(Acquire(10, self.config.acquire(0), MemorySlot(0)))
+        children = children.insert(100, Acquire(10, self.config.acquire(0),
                                                   MemorySlot(0)))
         self.assertEqual(4, len(list(children.instructions)))
         # sched must keep 3 instructions (must not update to 5 instructions)
