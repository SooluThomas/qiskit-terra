# -*- coding: utf-8 -*-

# This code is part of Qiskit.
#
# (C) Copyright IBM 2017, 2019.
#
# This code is licensed under the Apache License, Version 2.0. You may
# obtain a copy of this license in the LICENSE.txt file in the root directory
# of this source tree or at http://www.apache.org/licenses/LICENSE-2.0.
#
# Any modifications or derivative works of this code must retain this
# copyright notice, and modified files need to carry a notice indicating
# that they have been altered from the originals.

"""Converter Test."""

import numpy as np

from qiskit.test import QiskitTestCase
from qiskit.qobj import (PulseQobjInstruction, PulseQobjExperimentConfig, PulseLibraryItem,
                         QobjMeasurementOption)
from qiskit.qobj.converters import (InstructionToQobjConverter, QobjToInstructionConverter,
                                    LoConfigConverter)
from qiskit.pulse.commands import (SamplePulse, FrameChange, PersistentValue, Snapshot, Acquire,
                                   Gaussian, GaussianSquare, Constant, Drag)
<<<<<<< HEAD
from qiskit.pulse.instructions import ShiftPhase, SetFrequency, ShiftFrequency, Play
=======
from qiskit.pulse.instructions import ShiftPhase, SetFrequency, Play, Delay
>>>>>>> 13211369
from qiskit.pulse.channels import (DriveChannel, ControlChannel, MeasureChannel, AcquireChannel,
                                   MemorySlot, RegisterSlot)
from qiskit.pulse.schedule import ParameterizedSchedule, Schedule
from qiskit.pulse import LoConfig, Kernel, Discriminator


class TestInstructionToQobjConverter(QiskitTestCase):
    """Pulse converter tests."""

    def test_deprecated_drive_instruction(self):
        """Test converted qobj from PulseInstruction."""
        converter = InstructionToQobjConverter(PulseQobjInstruction, meas_level=2)
        command = SamplePulse(np.arange(0, 0.01), name='linear')
        with self.assertWarns(DeprecationWarning):
            instruction = command(DriveChannel(0))

        valid_qobj = PulseQobjInstruction(
            name='linear',
            ch='d0',
            t0=0
        )

        self.assertEqual(converter(0, instruction), valid_qobj)

    def test_drive_instruction(self):
        """Test converted qobj from Play."""
        converter = InstructionToQobjConverter(PulseQobjInstruction, meas_level=2)
        instruction = Play(SamplePulse(np.arange(0, 0.01), name='linear'), DriveChannel(0))
        valid_qobj = PulseQobjInstruction(
            name='linear',
            ch='d0',
            t0=0)
        self.assertEqual(converter(0, instruction), valid_qobj)

    def test_gaussian_pulse_instruction(self):
        """Test that parametric pulses are correctly converted to PulseQobjInstructions."""
        converter = InstructionToQobjConverter(PulseQobjInstruction, meas_level=2)
        instruction = Play(Gaussian(duration=25, sigma=15, amp=-0.5 + 0.2j), DriveChannel(0))
        valid_qobj = PulseQobjInstruction(
            name='parametric_pulse',
            pulse_shape='gaussian',
            ch='d0',
            t0=0,
            parameters={'duration': 25, 'sigma': 15, 'amp': -0.5 + 0.2j})
        self.assertEqual(converter(0, instruction), valid_qobj)

    def test_deprecated_gaussian_pulse_instruction(self):
        """Test that parametric pulses are correctly converted to PulseQobjInstructions."""
        converter = InstructionToQobjConverter(PulseQobjInstruction, meas_level=2)
        with self.assertWarns(DeprecationWarning):
            instruction = Gaussian(duration=25, sigma=15, amp=-0.5 + 0.2j)(DriveChannel(0))

        valid_qobj = PulseQobjInstruction(
            name='parametric_pulse',
            pulse_shape='gaussian',
            ch='d0',
            t0=0,
            parameters={'duration': 25, 'sigma': 15, 'amp': -0.5 + 0.2j})
        self.assertEqual(converter(0, instruction), valid_qobj)

    def test_gaussian_square_pulse_instruction(self):
        """Test that parametric pulses are correctly converted to PulseQobjInstructions."""
        converter = InstructionToQobjConverter(PulseQobjInstruction, meas_level=2)
        instruction = Play(GaussianSquare(duration=1500, sigma=15, amp=-0.5 + 0.2j, width=1300),
                           MeasureChannel(1))

        valid_qobj = PulseQobjInstruction(
            name='parametric_pulse',
            pulse_shape='gaussian_square',
            ch='m1',
            t0=10,
            parameters={'duration': 1500, 'sigma': 15, 'amp': -0.5 + 0.2j, 'width': 1300})
        self.assertEqual(converter(10, instruction), valid_qobj)

    def test_constant_pulse_instruction(self):
        """Test that parametric pulses are correctly converted to PulseQobjInstructions."""
        converter = InstructionToQobjConverter(PulseQobjInstruction, meas_level=2)
        instruction = Play(Constant(duration=25, amp=1), ControlChannel(2))

        valid_qobj = PulseQobjInstruction(
            name='parametric_pulse',
            pulse_shape='constant',
            ch='u2',
            t0=20,
            parameters={'duration': 25, 'amp': 1})
        self.assertEqual(converter(20, instruction), valid_qobj)

    def test_drag_pulse_instruction(self):
        """Test that parametric pulses are correctly converted to PulseQobjInstructions."""
        converter = InstructionToQobjConverter(PulseQobjInstruction, meas_level=2)
        instruction = Play(Drag(duration=25, sigma=15, amp=-0.5 + 0.2j, beta=0.5), DriveChannel(0))

        valid_qobj = PulseQobjInstruction(
            name='parametric_pulse',
            pulse_shape='drag',
            ch='d0',
            t0=30,
            parameters={'duration': 25, 'sigma': 15, 'amp': -0.5 + 0.2j, 'beta': 0.5})
        self.assertEqual(converter(30, instruction), valid_qobj)

    def test_frame_change(self):
        """Test converted qobj from FrameChangeInstruction."""
        converter = InstructionToQobjConverter(PulseQobjInstruction, meas_level=2)
        with self.assertWarns(DeprecationWarning):
            command = FrameChange(phase=0.1)
        with self.assertWarns(DeprecationWarning):
            instruction = command(DriveChannel(0))

        valid_qobj = PulseQobjInstruction(
            name='fc',
            ch='d0',
            t0=0,
            phase=0.1
        )

        self.assertEqual(converter(0, instruction), valid_qobj)
        instruction = ShiftPhase(0.1, DriveChannel(0))
        self.assertEqual(converter(0, instruction), valid_qobj)

    def test_set_frequency(self):
        """Test converted qobj from SetFrequency."""
        converter = InstructionToQobjConverter(PulseQobjInstruction, meas_level=2)
        instruction = SetFrequency(8.0, DriveChannel(0))

        valid_qobj = PulseQobjInstruction(
            name='setf',
            ch='d0',
            t0=0,
            frequency=8.0
        )

        self.assertEqual(converter(0, instruction), valid_qobj)

    def test_shift_frequency(self):
        """Test converted qobj from ShiftFrequency."""
        converter = InstructionToQobjConverter(PulseQobjInstruction, meas_level=2)
        instruction = ShiftFrequency(8.0, DriveChannel(0))

        valid_qobj = PulseQobjInstruction(
            name='shiftf',
            ch='d0',
            t0=0,
            frequency=8.0
        )

        self.assertEqual(converter(0, instruction), valid_qobj)

    def test_persistent_value(self):
        """Test converted qobj from PersistentValueInstruction."""
        converter = InstructionToQobjConverter(PulseQobjInstruction, meas_level=2)
        with self.assertWarns(DeprecationWarning):
            command = PersistentValue(value=0.1j)
        with self.assertWarns(DeprecationWarning):
            instruction = command(DriveChannel(0))

        valid_qobj = PulseQobjInstruction(
            name='pv',
            ch='d0',
            t0=0,
            val=0.1j
        )

        with self.assertWarns(DeprecationWarning):
            self.assertEqual(converter(0, instruction), valid_qobj)

    def test_deprecated_acquire(self):
        """Test converted qobj from AcquireInstruction."""
        converter = InstructionToQobjConverter(PulseQobjInstruction, meas_level=2)
        with self.assertWarns(DeprecationWarning):
            command = Acquire(duration=10)
        with self.assertWarns(DeprecationWarning):
            instruction = command(AcquireChannel(0),
                                  MemorySlot(0),
                                  RegisterSlot(0))

        valid_qobj = PulseQobjInstruction(
            name='acquire',
            t0=0,
            duration=10,
            qubits=[0],
            memory_slot=[0],
            register_slot=[0]
        )

        self.assertEqual(converter(0, instruction), valid_qobj)

        # test without register
        with self.assertWarns(DeprecationWarning):
            instruction = command(AcquireChannel(0), MemorySlot(0))

        valid_qobj = PulseQobjInstruction(
            name='acquire',
            t0=0,
            duration=10,
            qubits=[0],
            memory_slot=[0]
        )

        self.assertEqual(converter(0, instruction), valid_qobj)

    def test_acquire(self):
        """Test converted qobj from AcquireInstruction."""
        converter = InstructionToQobjConverter(PulseQobjInstruction, meas_level=2)
        instruction = Acquire(10, AcquireChannel(0), MemorySlot(0), RegisterSlot(0))
        valid_qobj = PulseQobjInstruction(
            name='acquire',
            t0=0,
            duration=10,
            qubits=[0],
            memory_slot=[0],
            register_slot=[0])
        self.assertEqual(converter(0, instruction), valid_qobj)

        # without register
        instruction = Acquire(10, AcquireChannel(0), MemorySlot(0))
        valid_qobj = PulseQobjInstruction(
            name='acquire',
            t0=0,
            duration=10,
            qubits=[0],
            memory_slot=[0])
        self.assertEqual(converter(0, instruction), valid_qobj)

    def test_snapshot(self):
        """Test converted qobj from Snapshot."""
        converter = InstructionToQobjConverter(PulseQobjInstruction, meas_level=2)
        instruction = Snapshot(label='label', snapshot_type='type')

        valid_qobj = PulseQobjInstruction(
            name='snapshot',
            t0=0,
            label='label',
            type='type'
        )

        self.assertEqual(converter(0, instruction), valid_qobj)


class TestQobjToInstructionConverter(QiskitTestCase):
    """Pulse converter tests."""

    def setUp(self):
        self.linear = SamplePulse(np.arange(0, 0.01), name='linear')
        self.pulse_library = [PulseLibraryItem(name=self.linear.name,
                                               samples=self.linear.samples.tolist())]

        self.converter = QobjToInstructionConverter(self.pulse_library, buffer=0)
        self.num_qubits = 2

    def test_drive_instruction(self):
        """Test converted qobj from PulseInstruction."""
        instruction = Play(self.linear, DriveChannel(0))
        qobj = PulseQobjInstruction(name='linear', ch='d0', t0=10)
        converted_instruction = self.converter(qobj)
        self.assertEqual(converted_instruction.instructions[0][-1], instruction)

    def test_deprecated_drive_instruction(self):
        """Test converted qobj from PulseInstruction."""
        with self.assertWarns(DeprecationWarning):
            instruction = self.linear(DriveChannel(0))

        qobj = PulseQobjInstruction(name='linear', ch='d0', t0=10)
        converted_instruction = self.converter(qobj)

        self.assertEqual(converted_instruction.instructions[0][-1], instruction)

    def test_parametric_pulses(self):
        """Test converted qobj from ParametricInstruction."""
        instruction = Play(Gaussian(duration=25, sigma=15, amp=-0.5 + 0.2j), DriveChannel(0))
        qobj = PulseQobjInstruction(
            name='parametric_pulse',
            pulse_shape='gaussian',
            ch='d0',
            t0=0,
            parameters={'duration': 25, 'sigma': 15, 'amp': -0.5 + 0.2j})
        converted_instruction = self.converter(qobj)
        self.assertEqual(converted_instruction.start_time, 0)
        self.assertEqual(converted_instruction.duration, 25)
        self.assertEqual(converted_instruction.instructions[0][-1], instruction)

    def test_frame_change(self):
        """Test converted qobj from FrameChangeInstruction."""
        qobj = PulseQobjInstruction(name='fc', ch='m0', t0=0, phase=0.1)
        converted_instruction = self.converter(qobj)

        instruction = ShiftPhase(0.1, MeasureChannel(0))
        self.assertEqual(converted_instruction.start_time, 0)
        self.assertEqual(converted_instruction.duration, 0)
        self.assertEqual(converted_instruction.instructions[0][-1], instruction)

    def test_set_frequency(self):
        """Test converted qobj from SetFrequency."""
        instruction = SetFrequency(8.0, DriveChannel(0))

        qobj = PulseQobjInstruction(name='setf', ch='d0', t0=0, frequency=8.0)
        converted_instruction = self.converter(qobj)

        self.assertEqual(converted_instruction.start_time, 0)
        self.assertEqual(converted_instruction.duration, 0)
        self.assertEqual(converted_instruction.instructions[0][-1], instruction)
        self.assertTrue('frequency' in qobj.to_dict())

<<<<<<< HEAD
    def test_shift_frequency(self):
        """Test converted qobj from ShiftFrequency."""
        instruction = ShiftFrequency(8.0, DriveChannel(0))

        qobj = PulseQobjInstruction(name='shiftf', ch='d0', t0=0, frequency=8.0)
        converted_instruction = self.converter(qobj)

        self.assertEqual(converted_instruction.start_time, 0)
        self.assertEqual(converted_instruction.duration, 0)
        self.assertEqual(converted_instruction.instructions[0][-1], instruction)
        self.assertTrue('frequency' in qobj.to_dict())
=======
    def test_delay(self):
        """Test converted qobj from Delay."""
        instruction = Delay(10, DriveChannel(0))

        qobj = PulseQobjInstruction(name='delay', ch='d0', t0=0, duration=10)
        converted_instruction = self.converter(qobj)

        self.assertTrue('delay' in qobj.to_dict().values())
        self.assertEqual(converted_instruction.duration, instruction.duration)
        self.assertEqual(converted_instruction.instructions[0][-1], instruction)
>>>>>>> 13211369

    def test_persistent_value(self):
        """Test converted qobj from PersistentValueInstruction."""
        with self.assertWarns(DeprecationWarning):
            cmd = PersistentValue(value=0.1j)
        with self.assertWarns(DeprecationWarning):
            instruction = cmd(ControlChannel(1))

        qobj = PulseQobjInstruction(name='pv', ch='u1', t0=0, val=0.1j)
        with self.assertWarns(DeprecationWarning):
            converted_instruction = self.converter(qobj)

        self.assertEqual(converted_instruction.start_time, 0)
        self.assertEqual(converted_instruction.duration, 0)
        self.assertEqual(converted_instruction.instructions[0][-1], instruction)

    def test_acquire(self):
        """Test converted qobj from Acquire."""
        schedule = Schedule()
        for i in range(self.num_qubits):
            schedule |= Acquire(10, AcquireChannel(i), MemorySlot(i), RegisterSlot(i),
                                kernel=Kernel(name='test_kern', test_params='test'),
                                discriminator=Discriminator(name='test_disc',
                                                            test_params=1.0))

        qobj = PulseQobjInstruction(name='acquire', t0=0, duration=10, qubits=[0, 1],
                                    memory_slot=[0, 1], register_slot=[0, 1],
                                    kernels=[QobjMeasurementOption(
                                        name='test_kern', params={'test_params': 'test'})],
                                    discriminators=[QobjMeasurementOption(
                                        name='test_disc', params={'test_params': 1.0})])
        converted_instruction = self.converter(qobj)

        self.assertEqual(converted_instruction.start_time, 0)
        self.assertEqual(converted_instruction.duration, 10)
        self.assertEqual(converted_instruction.instructions[0][-1].duration, 10)
        self.assertEqual(converted_instruction.instructions[0][-1].kernel.params,
                         {'test_params': 'test'})
        self.assertEqual(converted_instruction.instructions[1][-1].channel, AcquireChannel(1))

    def test_snapshot(self):
        """Test converted qobj from SnapShot."""
        instruction = Snapshot(label='label', snapshot_type='type')
        shifted = instruction << 10

        qobj = PulseQobjInstruction(name='snapshot', t0=10, label='label', type='type')
        converted_instruction = self.converter(qobj)

        self.assertEqual(converted_instruction.start_time, shifted.start_time)
        self.assertEqual(converted_instruction.duration, shifted.duration)
        self.assertEqual(converted_instruction.instructions[0][-1], instruction)

    def test_parameterized_frame_change(self):
        """Test converted qobj from FrameChangeInstruction."""
        instruction = ShiftPhase(4., MeasureChannel(0))
        shifted = instruction << 10

        qobj = PulseQobjInstruction(name='fc', ch='m0', t0=10, phase='P1**2')
        converted_instruction = self.converter(qobj)

        self.assertIsInstance(converted_instruction, ParameterizedSchedule)

        evaluated_instruction = converted_instruction.bind_parameters(2.)

        self.assertEqual(evaluated_instruction.start_time, shifted.start_time)
        self.assertEqual(evaluated_instruction.duration, shifted.duration)
        self.assertEqual(evaluated_instruction.instructions[0][-1], instruction)

    def test_parameterized_persistent_value(self):
        """Test converted qobj from PersistentValueInstruction."""
        with self.assertWarns(DeprecationWarning):
            cmd = PersistentValue(value=0.5+0.j)
        with self.assertWarns(DeprecationWarning):
            instruction = cmd(ControlChannel(1)) << 10

        qobj = PulseQobjInstruction(name='pv', ch='u1', t0=10, val='P1*cos(np.pi*P2)')
        converted_instruction = self.converter(qobj)

        self.assertIsInstance(converted_instruction, ParameterizedSchedule)

        with self.assertWarns(DeprecationWarning):
            evaluated_instruction = converted_instruction.bind_parameters(P1=0.5, P2=0.)

        self.assertEqual(evaluated_instruction.start_time, instruction.start_time)
        self.assertEqual(evaluated_instruction.duration, instruction.duration)
        self.assertEqual(evaluated_instruction.instructions[0][-1].command, cmd)


class TestLoConverter(QiskitTestCase):
    """LO converter tests."""

    def test_qubit_los(self):
        """Test qubit channel configuration."""
        user_lo_config = LoConfig({DriveChannel(0): 1.3e9})
        converter = LoConfigConverter(PulseQobjExperimentConfig,
                                      [1.2e9], [3.4e9], [(0., 5e9)], [(0., 5e9)])

        valid_qobj = PulseQobjExperimentConfig(qubit_lo_freq=[1.3])

        self.assertEqual(converter(user_lo_config), valid_qobj)

    def test_meas_los(self):
        """Test measurement channel configuration."""
        user_lo_config = LoConfig({MeasureChannel(0): 3.5e9})
        converter = LoConfigConverter(PulseQobjExperimentConfig,
                                      [1.2e9], [3.4e9], [(0., 5e9)], [(0., 5e9)])

        valid_qobj = PulseQobjExperimentConfig(meas_lo_freq=[3.5])

        self.assertEqual(converter(user_lo_config), valid_qobj)<|MERGE_RESOLUTION|>--- conflicted
+++ resolved
@@ -23,11 +23,7 @@
                                     LoConfigConverter)
 from qiskit.pulse.commands import (SamplePulse, FrameChange, PersistentValue, Snapshot, Acquire,
                                    Gaussian, GaussianSquare, Constant, Drag)
-<<<<<<< HEAD
-from qiskit.pulse.instructions import ShiftPhase, SetFrequency, ShiftFrequency, Play
-=======
 from qiskit.pulse.instructions import ShiftPhase, SetFrequency, Play, Delay
->>>>>>> 13211369
 from qiskit.pulse.channels import (DriveChannel, ControlChannel, MeasureChannel, AcquireChannel,
                                    MemorySlot, RegisterSlot)
 from qiskit.pulse.schedule import ParameterizedSchedule, Schedule
@@ -330,7 +326,6 @@
         self.assertEqual(converted_instruction.instructions[0][-1], instruction)
         self.assertTrue('frequency' in qobj.to_dict())
 
-<<<<<<< HEAD
     def test_shift_frequency(self):
         """Test converted qobj from ShiftFrequency."""
         instruction = ShiftFrequency(8.0, DriveChannel(0))
@@ -342,7 +337,7 @@
         self.assertEqual(converted_instruction.duration, 0)
         self.assertEqual(converted_instruction.instructions[0][-1], instruction)
         self.assertTrue('frequency' in qobj.to_dict())
-=======
+
     def test_delay(self):
         """Test converted qobj from Delay."""
         instruction = Delay(10, DriveChannel(0))
@@ -353,7 +348,6 @@
         self.assertTrue('delay' in qobj.to_dict().values())
         self.assertEqual(converted_instruction.duration, instruction.duration)
         self.assertEqual(converted_instruction.instructions[0][-1], instruction)
->>>>>>> 13211369
 
     def test_persistent_value(self):
         """Test converted qobj from PersistentValueInstruction."""
