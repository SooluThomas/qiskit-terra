--- conflicted
+++ resolved
@@ -234,20 +234,6 @@
         sched = schedule(qc, self.backend, method="alap")
         self.assertEqual(sched.name, qc.name)
 
-<<<<<<< HEAD
-    def test_schedule_respects_measure_channel(self):
-        """Test that the new schedule respects `MeasureChannel`."""
-        q = QuantumRegister(2)
-        c = ClassicalRegister(2)
-        qc = QuantumCircuit(q, c)
-        qc.measure(q[0], c[1])
-        expected_measure_channel = schedule(qc, self.backend).channels
-        old_measure_channel = Schedule(
-            self.cmd_def.get('measure', [0, 1])
-        ).channels
-        excluded_measure_channel = set(old_measure_channel) - set(expected_measure_channel)
-        self.assertEqual(excluded_measure_channel, {MeasureChannel(1)})
-=======
     def test_can_add_gates_into_free_space(self):
         """The scheduler does some time bookkeeping to know when qubits are free to be
         scheduled. Make sure this works for qubits that are used in the future. This was
@@ -302,4 +288,16 @@
             self.assertEqual(actual[0], expected[0])
             self.assertEqual(actual[1].command, expected[1].command)
             self.assertEqual(actual[1].channels, expected[1].channels)
->>>>>>> b843a730
+
+    def test_schedule_respects_measure_channel(self):
+        """Test that the new schedule respects `MeasureChannel`."""
+        q = QuantumRegister(2)
+        c = ClassicalRegister(2)
+        qc = QuantumCircuit(q, c)
+        qc.measure(q[0], c[1])
+        expected_measure_channel = schedule(qc, self.backend).channels
+        old_measure_channel = Schedule(
+            self.cmd_def.get('measure', [0, 1])
+        ).channels
+        excluded_measure_channel = set(old_measure_channel) - set(expected_measure_channel)
+        self.assertEqual(excluded_measure_channel, {MeasureChannel(1)})