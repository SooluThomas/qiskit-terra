--- conflicted
+++ resolved
@@ -33,11 +33,7 @@
 from ..channels import Channel
 from ..interfaces import ScheduleComponent
 from ..schedule import Schedule
-<<<<<<< HEAD
-=======
 from ..timeslots import Interval, Timeslot, TimeslotCollection
-from .. import commands  # pylint: disable=unused-import
->>>>>>> 886be62e
 
 # pylint: disable=missing-return-doc
 
